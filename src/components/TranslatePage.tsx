--- conflicted
+++ resolved
@@ -1,7 +1,3 @@
-<<<<<<< HEAD
-import React, { useState } from 'react';
-import { StyleSheet, Text, View, TouchableOpacity, ScrollView, Dimensions, Platform } from 'react-native';
-=======
 /**
  * TranslatePage 组件
  * 
@@ -17,7 +13,6 @@
 import React, { useState, useEffect, useRef } from 'react';
 import { StyleSheet, Text, View, TouchableOpacity, ScrollView, 
   Dimensions, AppState, AppStateStatus, ImageBackground, Image, Platform } from 'react-native';
->>>>>>> 5f3160da
 import { SafeAreaView } from 'react-native-safe-area-context';
 import { Audio } from 'expo-av';
 import { emotions, emotionCategories } from '../config/emotions';
@@ -26,53 +21,15 @@
 import AITranslater from './AITranslater';
 
 const windowWidth = Dimensions.get('window').width;
-<<<<<<< HEAD
-const buttonWidth = (windowWidth - 40) / 3;
-=======
 const GRID_SPACING = 10;
 const GRID_PADDING = 14;
 const TOTAL_SPACING = (GRID_SPACING * 2) + (GRID_PADDING * 2); // 间距总和
 const buttonWidth = (windowWidth - TOTAL_SPACING) / 3; // 确保一行三个按钮
->>>>>>> 5f3160da
 
 export default function TranslatePage() {
   const [selectedEmotion, setSelectedEmotion] = useState<Emotion | null>(null);
   const [selectedCategory, setSelectedCategory] = useState<EmotionCategory>(emotionCategories[1]);
   const [sound, setSound] = useState<Audio.Sound | null>(null);
-<<<<<<< HEAD
-  const [audioFeatures, setAudioFeatures] = useState<any>(null);
-  const [translationResult, setTranslationResult] = useState<any>(null);
-  const [detectedEmotion, setDetectedEmotion] = useState<any>(null);
-
-  async function playSound(audioFile: any) {
-    try {
-      await Audio.setAudioModeAsync({
-        playsInSilentModeIOS: true,
-        staysActiveInBackground: true,
-        shouldDuckAndroid: true,
-      });
-
-      if (sound) {
-        await sound.unloadAsync();
-      }
-
-      let audioSource = audioFile;
-      if (Platform.OS !== 'web') {
-        if (typeof audioFile === 'string') {
-          if (audioFile.startsWith('http')) {
-            audioSource = { uri: audioFile };
-          } else {
-            audioSource = audioFile;
-          }
-        }
-      }
-
-      const { sound: newSound } = await Audio.Sound.createAsync(audioSource);
-      setSound(newSound);
-      await newSound.playAsync();
-    } catch (error) {
-      console.error('Error playing sound:', error);
-=======
   const appState = useRef(AppState.currentState);
 
   useEffect(() => {
@@ -127,7 +84,6 @@
       setSound(newSound);
     } catch (error) {
       console.error('播放音频失败:', error);
->>>>>>> 5f3160da
     }
   }
 
@@ -164,72 +120,17 @@
     setSelectedEmotion(null);
   };
 
-  const handleEmotionDetected = (features: any) => {
-    setAudioFeatures(features);
-  };
-
-  const handleTranslationResult = (result: any) => {
-    setTranslationResult(result);
-    setSelectedCategory(emotionCategories.find(c => c.id === result.emotion.categoryId) || emotionCategories[0]);
-    setSelectedEmotion(result.emotion);
-  };
+  // const handleEmotionDetected = (features: any) => {
+  //   setAudioFeatures(features);
+  // };
+
+  // const handleTranslationResult = (result: any) => {
+  //   setTranslationResult(result);
+  //   setSelectedCategory(emotionCategories.find(c => c.id === result.emotion.categoryId) || emotionCategories[0]);
+  //   setSelectedEmotion(result.emotion);
+  // };
 
   return (
-<<<<<<< HEAD
-    <SafeAreaView style={styles.container}>
-      <View style={styles.header}>
-        <Text style={styles.headerText}>MeowTalk</Text>
-        <Text style={styles.subHeaderText}>Select Emotion</Text>
-      </View>
-
-      {/* 录音和AI翻译组件 */}
-      <AudioRecorder onEmotionDetected={handleEmotionDetected} />
-      <AITranslater 
-        audioFeatures={audioFeatures}
-        onTranslationResult={handleTranslationResult}
-      />
-
-      <View style={styles.tabContainer}>
-        {emotionCategories.map((category) => (
-          <TouchableOpacity
-            key={category.id}
-            style={[
-              styles.tabButton,
-              selectedCategory.id === category.id && styles.selectedTab,
-            ]}
-            onPress={() => handleCategorySelect(category)}
-          >
-            <Text style={styles.tabTitle}>{category.title}</Text>
-          </TouchableOpacity>
-        ))}
-      </View>
-
-      <ScrollView contentContainerStyle={styles.emotionsContainer}>
-        {emotions
-          .filter((emotion) => emotion.categoryId === selectedCategory.id)
-          .map((emotion, index) => (
-            <TouchableOpacity
-              key={emotion.id}
-              style={[
-                styles.emotionButton,
-                selectedEmotion?.id === emotion.id && styles.selectedEmotion,
-                { width: buttonWidth, height: buttonWidth },
-                (index + 1) % 3 === 0 ? styles.lastInRow : null,
-              ]}
-              onPress={() => handleEmotionSelect(emotion)}
-            >
-              <Text style={styles.emotionIcon}>{emotion.icon}</Text>
-              <Text style={styles.emotionTitle}>{emotion.title}</Text>
-            </TouchableOpacity>
-          ))}
-      </ScrollView>
-
-      {selectedEmotion && (
-        <View style={styles.descriptionContainer}>
-          <Text style={styles.descriptionText}>{selectedEmotion.description}</Text>
-        </View>
-      )}
-=======
     <SafeAreaView style={styles.safeArea}>
       <View style={styles.pageContainer}>
         <ImageBackground 
@@ -290,7 +191,6 @@
           </View>
         </ImageBackground>
       </View>
->>>>>>> 5f3160da
     </SafeAreaView>
   );
 }
@@ -332,28 +232,6 @@
   subHeaderText: {
     fontSize: 16,
     color: '#666',
-<<<<<<< HEAD
-    marginTop: 5,
-  },
-  tabContainer: {
-    flexDirection: 'row',
-    paddingHorizontal: 10,
-    marginBottom: 10,
-  },
-  tabButton: {
-    flex: 1,
-    paddingVertical: 10,
-    alignItems: 'center',
-    borderBottomWidth: 2,
-    borderBottomColor: 'transparent',
-  },
-  selectedTab: {
-    borderBottomColor: '#ff4081',
-  },
-  tabTitle: {
-    fontSize: 16,
-    fontWeight: '500',
-=======
     textAlign: 'center',
   },
   tabContainer: {
@@ -382,7 +260,6 @@
   scrollViewContainer: {
     flex: 1,
     width: '100%',
->>>>>>> 5f3160da
   },
   emotionsContainer: {
     flexGrow: 1,
@@ -392,11 +269,6 @@
   gridContainer: {
     flexDirection: 'row',
     flexWrap: 'wrap',
-<<<<<<< HEAD
-    padding: 10,
-  },
-  emotionButton: {
-=======
     justifyContent: 'flex-start',
     gap: 8,
     paddingHorizontal: 16,
@@ -408,36 +280,11 @@
     borderRadius: 12,
     padding: 8,
     alignItems: 'center',
->>>>>>> 5f3160da
     justifyContent: 'center',
   },
   emotionContent: {
     flex: 1,
     alignItems: 'center',
-<<<<<<< HEAD
-    marginRight: 10,
-    marginBottom: 10,
-    backgroundColor: '#f0f0f0',
-    borderRadius: 10,
-  },
-  selectedEmotion: {
-    backgroundColor: '#ffe0e9',
-  },
-  emotionIcon: {
-    fontSize: 24,
-    marginBottom: 5,
-  },
-  emotionTitle: {
-    fontSize: 12,
-  },
-  descriptionContainer: {
-    padding: 20,
-    backgroundColor: '#f8f8f8',
-  },
-  descriptionText: {
-    fontSize: 16,
-    color: '#333',
-=======
     justifyContent: 'center',
   },
   selectedEmotion: {
@@ -460,7 +307,6 @@
   },
   descriptionText: {
     fontSize: 14,
->>>>>>> 5f3160da
     textAlign: 'center',
   },
 });