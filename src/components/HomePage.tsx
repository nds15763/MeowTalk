import React from 'react';
import { StyleSheet, Text, View, TouchableOpacity, Image, ImageBackground, Dimensions, Platform } from 'react-native';
import { SafeAreaView } from 'react-native-safe-area-context';
import { useNavigation } from '@react-navigation/native';

export default function HomePage() {
  const navigation = useNavigation();
  const [logoClicks, setLogoClicks] = React.useState(0);

  const handleLogoClick = () => {
    setLogoClicks(prev => prev + 1);
  };

  return (
<<<<<<< HEAD
    <SafeAreaView style={styles.container}>
      <Image
        source={require('../../images/cat_logo.png')}
        style={styles.logo}
      />
      <Text style={styles.title}>Welcome to MeowTalk</Text>
      <Text style={styles.subtitle}>Translate your cat's meows into emotions!</Text>
      <TouchableOpacity
        style={styles.button}
        onPress={() => navigation.navigate('Translate' as never)}
      >
        <Text style={styles.buttonText}>Translate</Text>
      </TouchableOpacity>
      <TouchableOpacity
        style={[styles.button, { marginTop: 10, backgroundColor: '#4CAF50' }]}
        onPress={() => navigation.navigate('TestAudio' as never)}
      >
        <Text style={styles.buttonText}>Test Audio</Text>
      </TouchableOpacity>
=======
    <SafeAreaView style={styles.safeArea}>
      <View style={styles.pageContainer}>
        <ImageBackground 
          source={require('../../images/homeback.png')}
          style={styles.backgroundImage}
          imageStyle={styles.backgroundImageStyle}
        >
          <View style={styles.container}>
            <TouchableOpacity onPress={handleLogoClick}>
              <Image
                source={logoClicks >= 5 ? require('../../images/cat_logo_2.png') : require('../../images/cat_logo.png')}
                style={styles.logo}
              />
            </TouchableOpacity>
            <Text style={styles.title}>Welcome to MeowTalk</Text>
            <Text style={styles.subtitle}>Translate your cat's meows into emotions!</Text>
            <TouchableOpacity
              style={styles.button}
              onPress={() => navigation.navigate('Translate' as never)}
            >
              <Text style={styles.buttonText}>Translate</Text>
            </TouchableOpacity>
          </View>
        </ImageBackground>
      </View>
>>>>>>> 5f3160da
    </SafeAreaView>
  );
}

const styles = StyleSheet.create({
  safeArea: {
    flex: 1,
    backgroundColor: '#EF7C8E',
    alignItems: 'center',
    overflow: 'hidden',
  },
  pageContainer: {
    flex: 1,
    alignItems: 'center',
    width: '100%',
    overflow: 'hidden',
  },
  backgroundImage: {
    height: Dimensions.get('window').height,
    width: Dimensions.get('window').height * (1350/2400),
  },
  backgroundImageStyle: {
    width: '100%',
    height: '100%',
  },
  container: {
    flex: 1,
    alignItems: 'center',
    justifyContent: 'center',
    padding: Platform.OS === 'android' ? 15 : 20,
    backgroundColor: 'transparent',
  },
  logo: {
    width: Platform.OS === 'android' ? 180 : 200,
    height: Platform.OS === 'android' ? 180 : 200,
    marginBottom: Platform.OS === 'android' ? 40 : 50,
  },
  title: {
    fontSize: Platform.OS === 'android' ? 24 : 27,
    color: '#fff',
    fontWeight: 'bold',
    marginBottom: Platform.OS === 'android' ? 8 : 10,
    textAlign: Platform.OS === 'android' ? 'center' : 'left',
  },
  subtitle: {
    fontSize: Platform.OS === 'android' ? 16 : 19,
    color: '#fff',
    textAlign: 'center',
    marginBottom: Platform.OS === 'android' ? 25 : 30,
  },
  button: {
    backgroundColor: '#A864AF',
    paddingHorizontal: Platform.OS === 'android' ? 35 : 40,
    paddingVertical: Platform.OS === 'android' ? 12 : 15,
    borderRadius: 25,
  },
  buttonText: {
    color: '#fff',
    fontSize: Platform.OS === 'android' ? 16 : 18,
    fontWeight: 'bold',
    textAlign: Platform.OS === 'android' ? 'center' : 'left',
  },
});<|MERGE_RESOLUTION|>--- conflicted
+++ resolved
@@ -12,27 +12,6 @@
   };
 
   return (
-<<<<<<< HEAD
-    <SafeAreaView style={styles.container}>
-      <Image
-        source={require('../../images/cat_logo.png')}
-        style={styles.logo}
-      />
-      <Text style={styles.title}>Welcome to MeowTalk</Text>
-      <Text style={styles.subtitle}>Translate your cat's meows into emotions!</Text>
-      <TouchableOpacity
-        style={styles.button}
-        onPress={() => navigation.navigate('Translate' as never)}
-      >
-        <Text style={styles.buttonText}>Translate</Text>
-      </TouchableOpacity>
-      <TouchableOpacity
-        style={[styles.button, { marginTop: 10, backgroundColor: '#4CAF50' }]}
-        onPress={() => navigation.navigate('TestAudio' as never)}
-      >
-        <Text style={styles.buttonText}>Test Audio</Text>
-      </TouchableOpacity>
-=======
     <SafeAreaView style={styles.safeArea}>
       <View style={styles.pageContainer}>
         <ImageBackground 
@@ -58,7 +37,6 @@
           </View>
         </ImageBackground>
       </View>
->>>>>>> 5f3160da
     </SafeAreaView>
   );
 }
