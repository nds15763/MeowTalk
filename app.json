--- conflicted
+++ resolved
@@ -22,15 +22,11 @@
     },
     "android": {
       "package": "com.xyakim.MeowTalk",
-<<<<<<< HEAD
-      "permissions": ["MODIFY_AUDIO_SETTINGS"]
-=======
       "navigationBarColor": "#EF7C8E",
       "adaptiveIcon": {
         "foregroundImage": "./images/cat_logo.png",
         "backgroundColor": "#ffffff"
       }
->>>>>>> 5f3160da
     },
     "ios": {
       "bundleIdentifier": "com.xyakim.MeowTalk",
